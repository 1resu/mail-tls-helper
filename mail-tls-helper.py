--- conflicted
+++ resolved
@@ -33,12 +33,9 @@
 
 alertTTL = 30
 
-<<<<<<< HEAD
 LOCALHOST_WHITELIST = {'localhost', '127.0.0.1', '::1'}
-=======
 # sadly we currently handle this as a global variable (controlled via "--debug")
 DEBUG_MODE_ENABLED = False
->>>>>>> a0d31bcf
 
 
 # Structure for pidDict
