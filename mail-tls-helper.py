--- conflicted
+++ resolved
@@ -198,7 +198,6 @@
 # Postfix TLS policy table functions
 def postfixTlsPolicyUpdate(domainsTLS, postfixMapFile, postMap):
     if os.path.isfile(postfixMapFile):
-<<<<<<< HEAD
         existing_policy_domains = set()
         with open(postfixMapFile, 'r') as in_file:
             for line in in_file:
@@ -212,16 +211,7 @@
                     print_dbg("Add domain '%s' to Postfix TLS policy map" % domain)
                     if not op['debug']:
                         policyFile.write("%s encrypt\n" % domain)
-=======
-        policyFileLines = [line.split()[0] for line in open(postfixMapFile, 'r')]
-        policyFile = open(postfixMapFile, 'a')
-        for domain in domainsTLS:
-            if domain not in policyFileLines:
-                print_dbg("Add domain '%s' to Postfix TLS policy map" % domain)
-                if not op['debug']:
-                    policyFile.write("%s encrypt\n" % domain)
-        policyFile.close()
->>>>>>> a761dae3
+
 
     if postMap and not op['debug']:
         call(["postmap", postfixMapFile])
